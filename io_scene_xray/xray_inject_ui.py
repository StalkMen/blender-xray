--- conflicted
+++ resolved
@@ -400,20 +400,16 @@
         obj = context.active_object
         a = obj.animation_data.action
         data = a.xray
-<<<<<<< HEAD
-        if obj.type == 'ARMATURE':
+        if True:
+            box = layout.column(align=True) if data.autobake != 'off' else layout
             if data.autobake_auto:
-                layout.prop(data, 'autobake_auto', toggle=True, icon='RENDER_STILL')
+                box.prop(data, 'autobake_auto', toggle=True, icon='RENDER_STILL')
             else:
-                row = layout.row(align=True)
+                row = box.row(align=True)
                 row.prop(data, 'autobake_auto', toggle=True, text='Auto Bake:', icon='RENDER_STILL')
                 text = 'On' if data.autobake_on else 'Off'
                 row.prop(data, 'autobake_on', toggle=True, text=text)
-=======
-        if obj.type != 'ARMATURE':
-            box = layout.column(align=True) if data.autobake else layout
-            box.prop(data, 'autobake', toggle=True, icon='RENDER_STILL')
-            if data.autobake:
+            if box != layout:
                 if data.autobake_custom_refine:
                     row = box.row(align=True)
                     row.prop(
@@ -424,7 +420,6 @@
                     row.prop(data, 'autobake_refine_rotation', text='R')
                 else:
                     box.prop(data, 'autobake_custom_refine', toggle=True)
->>>>>>> 457ee94c
         layout.prop(data, 'fps')
         if obj.type != 'ARMATURE':
             return
