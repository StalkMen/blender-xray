import bmesh
import bpy
from collections import namedtuple
import io
import math
import mathutils
import os.path
from .xray_io import ChunkedReader, PackedReader
from .fmt_object import Chunks
<<<<<<< HEAD
from .plugin_prefs import PropObjectMeshSplitByMaterials
from .utils import find_bone_real_parent, BAD_VTX_GROUP_NAME
from .xray_envelope import Shape
=======
from .utils import fix_ensure_lookup_table
from .xray_motions import import_motions
>>>>>>> 9890bc3f


class ImportContext:
    def __init__(self, textures, soc_sgroups, import_motions, split_by_materials, report, op, bpy=None):
        from . import bl_info
        from .utils import version_to_number
        self.version = version_to_number(*bl_info['version'])
        self.report = report
        self.bpy = bpy
        self.textures_folder = textures
        self.soc_sgroups = soc_sgroups
        self.import_motions = import_motions
        self.split_by_materials = split_by_materials
        self.op = op
        self.used_materials = None

    def before_import_file(self):
        self.used_materials = {}

    def image(self, relpath):
        relpath = relpath.lower().replace('\\', os.path.sep)
        filepath = os.path.abspath(os.path.join(self.textures_folder, relpath + '.dds'))
        result = None
        for i in bpy.data.images:
            if bpy.path.abspath(i.filepath) == filepath:
                result = i
                break
        if result is None:
            try:
                result = self.bpy.data.images.load(filepath)
            except RuntimeError as ex:  # e.g. 'Error: Cannot read ...'
                self.report({'WARNING'}, str(ex))
                result = self.bpy.data.images.new(os.path.basename(relpath), 0, 0)
                result.source = 'FILE'
                result.filepath = filepath
        return result


def warn_imknown_chunk(cid, location):
    print('WARNING: UNKNOWN CHUNK: {:#x} IN: {}'.format(cid, location))


def debug(m):
    #print(m)
    pass


def read_v3f(packed_reader):
    v = packed_reader.getf('fff')
    return v[0], v[2], v[1]


def _cop_sgfunc(ga, gb, ea, eb):
    bfa, bfb = bool(ga & 0x8), bool(gb & 0x8)  # test backface-s
    if bfa != bfb:
        return False

    def is_soft(g, bf, e):
        return not (g & (4, 2, 1)[(4 - e) % 3 if bf else e])

    return is_soft(ga, bfa, ea) and is_soft(gb, bfb, eb)


_SFace = namedtuple('_SFace', ('faces', 'midx'))
_VMap = namedtuple('_VMap', ['type', 'lidx', 'data'])


def _import_mesh(cx, cr, parent):
    ver = cr.nextf(Chunks.Mesh.VERSION, 'H')[0]
    if ver != 0x11:
        raise Exception('unsupported MESH format version: {:#x}'.format(ver))
    bm_data = bpy.data.meshes.new(name='tmp.mesh')
    bo_mesh = cx.bpy.data.objects.new('tmp', bm_data)
    bo_mesh.parent = parent
    cx.bpy.context.scene.objects.link(bo_mesh)
    bm = bmesh.new()
    sgfuncs = (-1, lambda ga, gb, ea, eb: ga == gb) if cx.soc_sgroups else (-1, _cop_sgfunc)
    vt_data = ()
    fc_data = ()

    face_sg = None
    s_faces = []
    vm_refs = ()
    vmaps = []
    bml_deform = bm.verts.layers.deform.verify()
    for (cid, data) in cr:
        if cid == Chunks.Mesh.VERTS:
            pr = PackedReader(data)
            vt_data = tuple(read_v3f(pr) for _ in range(pr.getf('I')[0]))
        elif cid == Chunks.Mesh.FACES:
            pr = PackedReader(data)
            cnt = pr.getf('I')[0]
            fc_data = tuple(pr.getf('IIIIII') for _ in range(cnt))
        elif cid == Chunks.Mesh.MESHNAME:
            bo_mesh.name = PackedReader(data).gets()
            bm_data.name = bo_mesh.name + '.mesh'
        elif cid == Chunks.Mesh.SG:
            pr = PackedReader(data)
            bm_data.use_auto_smooth = True
            bm_data.auto_smooth_angle = math.pi
            bm_data.show_edge_sharp = True
            sgroups = pr.getf(str(len(data) // 4) + 'I')

            def face_sg_impl(bmf, fi, edict):
                sg = sgroups[fi]
                if sg == sgfuncs[0]:
                    bmf.smooth = False
                    return
                bmf.smooth = True
                for ei, bme in enumerate(bmf.edges):
                    x = edict.get(bme)
                    if x is None:
                        edict[bme] = (sg, ei)
                    elif not sgfuncs[1](x[0], sg, x[1], ei):
                        bme.smooth = False
            face_sg = face_sg_impl
        elif cid == Chunks.Mesh.SFACE:
            pr = PackedReader(data)
            for _ in range(pr.getf('H')[0]):
                n = pr.gets()
                um = cx.used_materials.get(n)
                if um is None:
                    cx.used_materials[n] = um = (cx.bpy.data.materials.new(n), [])
                bmat, meshes = um
                meshes.append(bm_data)
                midx = len(bm_data.materials)
                bm_data.materials.append(bmat)
                s_faces.append(_SFace(pr.getf(str(pr.getf('I')[0]) + 'I'), midx))
        elif cid == Chunks.Mesh.VMREFS:
            pr = PackedReader(data)
            vm_refs = tuple(tuple(pr.getf('II') for __ in range(pr.getf('B')[0])) for _ in range(pr.getf('I')[0]))
        elif cid == Chunks.Mesh.VMAPS2:
            pr = PackedReader(data)
            for _ in range(pr.getf('I')[0]):
                n = pr.gets()
                dim = pr.getf('B')[0]    # dim
                discon = pr.getf('B')[0] != 0
                typ = pr.getf('B')[0] & 0x3
                sz = pr.getf('I')[0]
                if typ == 0:
                    bml = bm.loops.layers.uv.get(n)
                    if bml is None:
                        bml = bm.loops.layers.uv.new(n)
                    uvs = [pr.getf('ff') for __ in range(sz)]
                    vtx = pr.getf(str(sz) + 'I')
                    if discon:
                        fcs = pr.getf(str(sz) + 'I')
                    vmaps.append(_VMap(typ, bml, uvs))
                elif typ == 1:  # weights
                    vgi = len(bo_mesh.vertex_groups)
                    bo_mesh.vertex_groups.new(name=n)
                    wgs = pr.getf(str(sz) + 'f')
                    vtx = pr.getf(str(sz) + 'I')
                    if discon:
                        fcs = pr.getf(str(sz) + 'I')
                    vmaps.append(_VMap(typ, vgi, wgs))
                else:
                    raise Exception('unknown vmap type: ' + str(typ))
        elif cid == Chunks.Mesh.FLAGS:
            bo_mesh.data.xray.flags = PackedReader(data).getf('B')[0]
            if bo_mesh.data.xray.flags & 0x4:  # sgmask
                sgfuncs = (0, lambda ga, gb, ea, eb: bool(ga & gb))
        elif cid == Chunks.Mesh.BBOX:
            pass  # blender automatically calculates bbox
        elif cid == Chunks.Mesh.OPTIONS:
            bo_mesh.data.xray.options = PackedReader(data).getf('II')
        else:
            warn_imknown_chunk(cid, 'mesh')

    bad_vgroup = None

    def mkface(fi, local):
        fr = fc_data[fi]
        bmf = local.mkf(fr[0], fr[4], fr[2])
        for i, j in enumerate((1, 5, 3)):
            for vmr in vm_refs[fr[j]]:
                vm = vmaps[vmr[0]]
                ve = vm.data[vmr[1]]
                if vm.type == 0:
                    bmf.loops[i][vm.lidx].uv = (ve[0], 1 - ve[1])
                elif vm.type == 1:
                    bmf.verts[i][bml_deform][vm.lidx] = ve
        return bmf

    class Local:
        def __init__(self, level = 0, badvg=None):
            self.__verts = [None] * len(vt_data)
            self.__level = level
            self.__badvg = badvg
            self.__next = None

        def _vtx(self, vi):
            v = self.__verts[vi]
            if v is None:
                self.__verts[vi] = v = bm.verts.new(vt_data[vi])
                if self.__badvg:
                    v[bml_deform][self.__badvg.index] = 0
            return v

        def mkf(self, vi0, vi1, vi2):
            vv = (self._vtx(vi0), self._vtx(vi1), self._vtx(vi2))
            try:
                return bm.faces.new(vv)
            except ValueError:
                if self.__next is None:
                    lvl = self.__level
                    if lvl > 100:
                        raise Exception('too many duplicated polygons')
                    nonlocal bad_vgroup
                    if bad_vgroup is None:
                        bad_vgroup = bo_mesh.vertex_groups.new(name=BAD_VTX_GROUP_NAME)
                    self.__next = Local(lvl + 1, badvg=bad_vgroup)
                return self.__next.mkf(vi0, vi1, vi2)

    bmfaces = [None] * len(fc_data)

    if cx.split_by_materials:
        for sf in s_faces:
            local = Local()
            for fi in sf.faces:
                bmf = bmfaces[fi]
                if bmf is not None:
                    cx.report({'WARNING'}, 'face {} has already been instantiated with material {}'.format(fi, bmf.material_index))
                    continue
                bmfaces[fi] = bmf = mkface(fi, local)
                bmf.material_index = sf.midx

    local = Local()
    for fi, bmf in enumerate(bmfaces):
        if bmf is not None:
            continue  # already instantiated
        bmfaces[fi] = bmf = mkface(fi, local)

    if face_sg:
        edict = {}
        for fi, bmf in enumerate(bmfaces):
            face_sg(bmf, fi, edict)

    if not cx.split_by_materials:
        assigned = [False] * len(bmfaces)
        for sf in s_faces:
            for fi in sf.faces:
                bmf = bmfaces[fi]
                if assigned[fi]:
                    cx.report({'WARNING'}, 'face {} has already used material {}'.format(fi, bmf.material_index))
                    continue
                bmf.material_index = sf.midx
                assigned[fi] = True

    if bad_vgroup:
        msg = 'duplicate faces found, "{}" vertex groups created'.format(bad_vgroup.name)
        if not cx.split_by_materials:
            msg += ' (try to use "{}" option)'.format(PropObjectMeshSplitByMaterials()[1].get('name'))
        cx.report({'WARNING'}, msg)

    bm.normal_update()
    bm.to_mesh(bm_data)
    return bo_mesh


def _get_fake_bone_shape():
    r = bpy.data.objects.get('fake_bone_shape')
    if r is None:
        r = bpy.data.objects.new('fake_bone_shape', None)
        r.empty_draw_size = 0
    return r


def _get_real_bone_shape():
    r = bpy.data.objects.get('real_bone_shape')
    if r is None:
        r = bpy.data.objects.new('real_bone_shape', None)
        r.empty_draw_type = 'SPHERE'
        r.empty_draw_size = 0.3
    return r


__matrix_bone = mathutils.Matrix(((1.0, 0.0, 0.0, 0.0), (0.0, 0.0, -1.0, 0.0), (0.0, 1.0, 0.0, 0.0), (0.0, 0.0, 0.0, 1.0)))
__matrix_bone_inv = __matrix_bone.inverted()


def _create_bone(cx, bpy_arm_obj, name, parent, vmap, offset, rotate, length, renamemap):
    bpy_armature = bpy_arm_obj.data
    if name != vmap:
        ex = renamemap.get(vmap, None)
        if ex is None:
            cx.report({'WARNING'}, 'Bone VMap: {} will be renamed to {}'.format(vmap, name))
        elif ex != name:
            cx.report({'WARNING'}, 'Bone VMap multiple renaming: {} will be renamed to {} and then to {}'.format(vmap, ex, name))
        renamemap[vmap] = name
    cx.bpy.ops.object.mode_set(mode='EDIT')
    try:
        bpy_bone = bpy_armature.edit_bones.new(name=name)
        mr = mathutils.Euler((-rotate[0], -rotate[1], -rotate[2]), 'YXZ').to_matrix().to_4x4()
        mat = mathutils.Matrix.Translation(offset) * mr * __matrix_bone
        if parent:
            bpy_bone.parent = bpy_armature.edit_bones.get(parent, None)
            if bpy_bone.parent:
                mat = bpy_bone.parent.matrix * __matrix_bone_inv * mat
            else:
                cx.report({'WARNING'}, 'Bone parent {} for {} not found'.format(parent, name))
        bpy_bone.tail.y = 0.05
        bpy_bone.matrix = mat
        name = bpy_bone.name
    finally:
        cx.bpy.ops.object.mode_set(mode='OBJECT')
    bp = bpy_arm_obj.pose.bones[name]
    if cx.op.shaped_bones:
        bp.custom_shape = _get_real_bone_shape()
    bpy_bone = bpy_armature.bones[name]
    xray = bpy_bone.xray
    xray.version = cx.version
    xray.length = length
    return bpy_bone


def _import_bone(cx, cr, bpy_arm_obj, renamemap):
    ver = cr.nextf(Chunks.Bone.VERSION, 'H')[0]
    if ver != 0x2:
        raise Exception('unsupported BONE format version: {}'.format(ver))
    pr = PackedReader(cr.next(Chunks.Bone.DEF))
    name = pr.gets()
    parent = pr.gets()
    vmap = pr.gets()
    pr = PackedReader(cr.next(Chunks.Bone.BIND_POSE))
    offset = read_v3f(pr)
    rotate = read_v3f(pr)
    length = pr.getf('f')[0]
    bpy_bone = _create_bone(cx, bpy_arm_obj, name, parent, vmap, offset, rotate, length, renamemap)
    xray = bpy_bone.xray
    for (cid, data) in cr:
        if cid == Chunks.Bone.DEF:
            s = PackedReader(data).gets()
            if name != s:
                cx.report({'WARNING'}, 'Not supported yet! bone name({}) != bone def2({})'.format(name, s))
        elif cid == Chunks.Bone.MATERIAL:
            xray.gamemtl = PackedReader(data).gets()
        elif cid == Chunks.Bone.SHAPE:
            pr = PackedReader(data)
            xray.shape.type = str(pr.getf('H')[0])
            xray.shape.flags = pr.getf('H')[0]
            xray.shape.box_rot = pr.getf('fffffffff')
            xray.shape.box_trn = pr.getf('fff')
            xray.shape.box_hsz = pr.getf('fff')
            xray.shape.sph_pos = pr.getf('fff')
            xray.shape.sph_rad = pr.getf('f')[0]
            xray.shape.cyl_pos = pr.getf('fff')
            xray.shape.cyl_dir = pr.getf('fff')
            xray.shape.cyl_hgh = pr.getf('f')[0]
            xray.shape.cyl_rad = pr.getf('f')[0]
        elif cid == Chunks.Bone.IK_JOINT:
            pr = PackedReader(data)
            bp = bpy_arm_obj.pose.bones[name]
            xray.ikjoint.type = str(pr.getf('I')[0])
            bp.use_ik_limit_x = True
            bp.ik_min_x, bp.ik_max_x = pr.getf('ff')
            xray.ikjoint.lim_x_spr, xray.ikjoint.lim_x_dmp = pr.getf('ff')
            bp.use_ik_limit_y = True
            bp.ik_min_y, bp.ik_max_y = pr.getf('ff')
            xray.ikjoint.lim_y_spr, xray.ikjoint.lim_y_dmp = pr.getf('ff')
            bp.use_ik_limit_z = True
            bp.ik_min_z, bp.ik_max_z = pr.getf('ff')
            xray.ikjoint.lim_z_spr, xray.ikjoint.lim_z_dmp = pr.getf('ff')
            xray.ikjoint.spring = pr.getf('f')[0]
            xray.ikjoint.damping = pr.getf('f')[0]
        elif cid == Chunks.Bone.MASS_PARAMS:
            pr = PackedReader(data)
            xray.mass.value = pr.getf('f')[0]
            xray.mass.center = read_v3f(pr)
        elif cid == Chunks.Bone.IK_FLAGS:
            xray.ikflags = PackedReader(data).getf('I')[0]
        elif cid == Chunks.Bone.BREAK_PARAMS:
            pr = PackedReader(data)
            xray.breakf.force = pr.getf('f')[0]
            xray.breakf.torque = pr.getf('f')[0]
        elif cid == Chunks.Bone.FRICTION:
            xray.friction = PackedReader(data).getf('f')[0]
        else:
            warn_imknown_chunk(cid, 'bone')


def _import_main(fpath, cx, cr):
    object_name = os.path.basename(fpath.lower())
    ver = cr.nextf(Chunks.Object.VERSION, 'H')[0]
    if ver != 0x10:
        raise Exception('unsupported OBJECT format version: {:#x}'.format(ver))
    if cx.bpy:
        bpy_obj = cx.bpy.data.objects.new(object_name, None)
        bpy_obj.xray.version = cx.version
        cx.bpy.context.scene.objects.link(bpy_obj)
    else:
        bpy_obj = None

    bpy_armature = None
    bones_renamemap = {}
    meshes = []
    for (cid, data) in cr:
        if cid == Chunks.Object.MESHES:
            for (_, mdat) in ChunkedReader(data):
                meshes.append(_import_mesh(cx, ChunkedReader(mdat), bpy_obj))
        elif (cid == Chunks.Object.SURFACES1) or (cid == Chunks.Object.SURFACES2):
            uvmaps = {}
            for mesh in meshes:
                for uvl in mesh.data.uv_layers:
                    key = uvl.name.lower()
                    layers = uvmaps.get(key, None)
                    if layers is None:
                        uvmaps[key] = layers = []
                    layers.append(uvl)

            pr = PackedReader(data)
            for _ in range(pr.getf('I')[0]):
                n = pr.gets()
                eshader = pr.gets()
                cshader = pr.gets()
                gamemtl = pr.gets() if cid == Chunks.Object.SURFACES2 else 'default'
                texture = pr.gets()
                vmap = pr.gets()
                for l in uvmaps.get(vmap.lower(), []):
                    if l.name != vmap:
                        cx.report({'WARNING'}, 'Texture VMap: {} renamed to {}'.format(l.name, vmap))
                        l.name = vmap
                flags = pr.getf('I')[0]
                pr.getf('I')    # fvf
                pr.getf('I')    # ?
                um = cx.used_materials.get(n)
                if um is None:
                    cx.report({'WARNING'}, 'No material found for surface: ' + n)
                    continue
                del cx.used_materials[n]
                bpy_material = None
                for bm in bpy.data.materials:
                    if not bm.name.startswith(n):
                        continue
                    if bm.xray.flags != flags:
                        continue
                    if bm.xray.eshader != eshader:
                        continue
                    if bm.xray.cshader != cshader:
                        continue
                    if bm.xray.gamemtl != gamemtl:
                        continue
                    ts_found = False
                    tx_filepart = texture.replace('\\', os.path.sep)
                    for ts in bm.texture_slots:
                        if not ts:
                            continue
                        if ts.uv_layer != vmap:
                            continue
                        if not hasattr(ts.texture, 'image'):
                            continue
                        if not tx_filepart in ts.texture.image.filepath:
                            continue
                        ts_found = True
                        break
                    if not ts_found:
                        continue
                    bpy_material = bm
                    break
                if bpy_material:
                    bmap, um_meshes = um
                    for d in um_meshes:
                        for i, m in enumerate(d.materials):
                            if m == bmap:
                                d.materials[i] = bpy_material
                    bpy.data.materials.remove(bmap)
                else:
                    bpy_material = um[0]
                    bpy_material.xray.flags = flags
                    bpy_material.xray.eshader = eshader
                    bpy_material.xray.cshader = cshader
                    bpy_material.xray.gamemtl = gamemtl
                    bpy_material.use_shadeless = True
                    if texture:
                        bpy_texture = cx.bpy.data.textures.get(texture)
                        if bpy_texture is None:
                            bpy_texture = cx.bpy.data.textures.new(texture, type='IMAGE')
                            bpy_texture.image = cx.image(texture)
                        bpy_texture_slot = bpy_material.texture_slots.add()
                        bpy_texture_slot.texture = bpy_texture
                        bpy_texture_slot.texture_coords = 'UV'
                        bpy_texture_slot.uv_layer = vmap
                        bpy_texture_slot.use_map_color_diffuse = True
        elif (cid == Chunks.Object.BONES) or (cid == Chunks.Object.BONES1):
            if cx.bpy and (bpy_armature is None):
                bpy_armature = cx.bpy.data.armatures.new(object_name)
                bpy_armature.use_auto_ik = True
                bpy_armature.xray.version = cx.version
                bpy_arm_obj = cx.bpy.data.objects.new(object_name, bpy_armature)
                bpy_arm_obj.show_x_ray = True
                bpy_arm_obj.parent = bpy_obj
                cx.bpy.context.scene.objects.link(bpy_arm_obj)
                cx.bpy.context.scene.objects.active = bpy_arm_obj
            if cid == Chunks.Object.BONES:
                pr = PackedReader(data)
                for _ in range(pr.getf('I')[0]):
                    name, parent, vmap = pr.gets(), pr.gets(), pr.gets()
                    offset, rotate, length = read_v3f(pr), read_v3f(pr), pr.getf('f')[0]
                    rotate = rotate[2], rotate[1], rotate[0]
                    bpy_bone = _create_bone(cx, bpy_arm_obj, name, parent, vmap, offset, rotate, length, bones_renamemap)
                    xray = bpy_bone.xray
                    xray.mass.gamemtl = 'default_object'
                    xray.mass.value = 10
                    xray.ikjoint.lim_x_spr, xray.ikjoint.lim_x_dmp = 1, 1
                    xray.ikjoint.lim_y_spr, xray.ikjoint.lim_y_dmp = 1, 1
                    xray.ikjoint.lim_z_spr, xray.ikjoint.lim_z_dmp = 1, 1
                    xray.ikjoint.spring = 1
                    xray.ikjoint.damping = 1
            else:
                for (_, bdat) in ChunkedReader(data):
                    _import_bone(cx, ChunkedReader(bdat), bpy_arm_obj, bones_renamemap)
            cx.bpy.ops.object.mode_set(mode='EDIT')
            try:
                import mathutils
                bone_childrens = {}
                for b in bpy_armature.edit_bones:
                    p = b.parent
                    if not p:
                        continue
                    bc = bone_childrens.get(p.name)
                    if bc is None:
                        bone_childrens[p.name] = bc = []
                    bc.append(b)
                fake_names = []
                for b in bpy_armature.edit_bones:
                    bc = bone_childrens.get(b.name)
                    if bc:
                        if cx.op.shaped_bones:
                            avg = mathutils.Vector()
                            for c in bc:
                                avg += c.head
                            b.length = max(b.length, (avg / len(bc) - b.head).dot(b.vector.normalized()))
                        for c in bc:
                            if bpy_armature.bones[c.name].xray.ikjoint.type == '0':  # rigid
                                continue
                            fb = bpy_armature.edit_bones.new(name=c.name+'.fake')
                            fb.use_deform = False
                            fb.hide = True
                            fb.parent = b
                            fb.use_connect = True
                            fb.tail = c.head
                            c.parent = fb
                            c.use_connect = True
                            fake_names.append(fb.name)
            finally:
                cx.bpy.ops.object.mode_set(mode='OBJECT')
            for b in bpy_arm_obj.pose.bones:
                b.rotation_mode = 'ZXY'
            for n in fake_names:
                b = bpy_arm_obj.pose.bones.get(n)
                if b:
                    b.lock_ik_x = b.lock_ik_y = b.lock_ik_z = True
                    b.custom_shape = _get_fake_bone_shape()
                b = bpy_armature.bones.get(n)
                if b:
                    b.hide = True
            for o in meshes:
                bpy_armmod = o.modifiers.new(name='Armature', type='ARMATURE')
                bpy_armmod.object = bpy_arm_obj
        elif cid == Chunks.Object.TRANSFORM:
            pr = PackedReader(data)
            pos = read_v3f(pr)
            rot = read_v3f(pr)
            import mathutils
            bpy_obj.matrix_basis *= mathutils.Matrix.Translation(pos) * mathutils.Euler(rot, 'YXZ').to_matrix().to_4x4()
        elif cid == Chunks.Object.FLAGS:
            bpy_obj.xray.flags = PackedReader(data).getf('I')[0]
        elif cid == Chunks.Object.USERDATA:
            bpy_obj.xray.userdata = PackedReader(data).gets(onerror=lambda e: cx.report({'WARNING'}, 'Object: bad userdata: {}'.format(e)))
        elif cid == Chunks.Object.LOD_REF:
            bpy_obj.xray.lodref = PackedReader(data).gets()
        elif cid == Chunks.Object.REVISION:
            pr = PackedReader(data)
            bpy_obj.xray.revision.owner = pr.gets()
            bpy_obj.xray.revision.ctime = pr.getf('I')[0]
            bpy_obj.xray.revision.moder = pr.gets()
            bpy_obj.xray.revision.mtime = pr.getf('I')[0]
        elif (cid == Chunks.Object.PARTITIONS0) or (cid == Chunks.Object.PARTITIONS1):
            cx.bpy.context.scene.objects.active = bpy_arm_obj
            cx.bpy.ops.object.mode_set(mode='POSE')
            try:
                pr = PackedReader(data)
                for _ in range(pr.getf('I')[0]):
                    cx.bpy.ops.pose.group_add()
                    bg = bpy_arm_obj.pose.bone_groups.active
                    bg.name = pr.gets()
                    for __ in range(pr.getf('I')[0]):
                        bn = pr.gets() if cid == Chunks.Object.PARTITIONS1 else pr.getf('I')[0]
                        bpy_arm_obj.pose.bones[bn].bone_group = bg
            finally:
                cx.bpy.ops.object.mode_set(mode='OBJECT')
        elif cid == Chunks.Object.MOTION_REFS:
            mrefs = bpy_obj.xray.motionrefs_collection
            for mref in PackedReader(data).gets().split(','):
                mrefs.add().name = mref
        elif cid == Chunks.Object.SMOTIONS3:
            pr = PackedReader(data)
            mrefs = bpy_obj.xray.motionrefs_collection
            for _ in range(pr.getf('I')[0]):
                mrefs.add().name = pr.gets()
        elif cid == Chunks.Object.MOTIONS:
            if not cx.import_motions:
                continue
            pr = PackedReader(data)
            import_motions(pr, cx, bpy, bpy_arm_obj)
        elif cid == Chunks.Object.LIB_VERSION:
            pass  # skip obsolete chunk
        else:
            warn_imknown_chunk(cid, 'main')
    for m in meshes:
        for vg in m.vertex_groups:
            nn = bones_renamemap.get(vg.name, None)
            if nn is not None:
                vg.name = nn
        for p, u in zip(m.data.polygons, m.data.uv_textures[0].data):
            bmat = m.data.materials[p.material_index]
            u.image = bmat.active_texture.image


def _import(fpath, cx, cr):
    for (cid, data) in cr:
        if cid == Chunks.Object.MAIN:
            _import_main(fpath, cx, ChunkedReader(data))
        else:
            warn_imknown_chunk(cid, 'root')


def import_file(fpath, cx):
    with io.open(fpath, 'rb') as f:
        _import(fpath, cx, ChunkedReader(f.read()))<|MERGE_RESOLUTION|>--- conflicted
+++ resolved
@@ -7,14 +7,9 @@
 import os.path
 from .xray_io import ChunkedReader, PackedReader
 from .fmt_object import Chunks
-<<<<<<< HEAD
 from .plugin_prefs import PropObjectMeshSplitByMaterials
 from .utils import find_bone_real_parent, BAD_VTX_GROUP_NAME
-from .xray_envelope import Shape
-=======
-from .utils import fix_ensure_lookup_table
 from .xray_motions import import_motions
->>>>>>> 9890bc3f
 
 
 class ImportContext:
