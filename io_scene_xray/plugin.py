--- conflicted
+++ resolved
@@ -1,12 +1,7 @@
 import bpy
 from bpy_extras import io_utils
-<<<<<<< HEAD
 from . import xray_inject
-from .utils import AppError, plugin_version_number
-=======
-from .xray_inject import inject_init, inject_done
 from .utils import AppError, ObjectsInitializer
->>>>>>> a56e8c9c
 from . import plugin_prefs
 from . import registry
 
